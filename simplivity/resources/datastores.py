--- conflicted
+++ resolved
@@ -117,9 +117,5 @@
     def delete(self, timeout=-1):
         """Deletes a datastore."""
         resource_uri = "{}/{}".format(URL, self.data["id"])
-<<<<<<< HEAD
-        self.data = self._client.do_delete(resource_uri, timeout, None)
-=======
         self._client.do_delete(resource_uri, timeout, None)
-        self.data = None
->>>>>>> 1286d8f0
+        self.data = None