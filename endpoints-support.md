--- conflicted
+++ resolved
@@ -10,15 +10,9 @@
 |<sub>/backups	</sub>                                                                    |GET       |
 |<sub>/backups/delete  </sub>                                                             |POST      |
 |<sub>/backups/{bkpId}  </sub>                                                            |DELETE    |
+|<sub>/backups/{bkpId}/restore  </sub>                                                    |POST      |
 |     **Cluster Groups**
 |<sub>/cluster_groups  </sub>                                                             |GET       |
-|<sub>/backups/{bkpId}/restore  </sub>                                                    |POST      |
-<<<<<<< HEAD
->>>>>>> origin/master
-=======
-|     **Cluster Groups**
-|<sub>/cluster_groups  </sub>                                                             |GET       |
->>>>>>> 4066c30c
 |     **Datastores**
 |<sub>/datastores	</sub>                                                                |GET       |
 |<sub>/datastores	</sub>                                                                |POST       |
