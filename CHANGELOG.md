
# Changelog
All notable changes to this project will be documented in this file.

The format is based on [Keep a Changelog](https://keepachangelog.com/en/1.0.0/),
and this project adheres to [Semantic Versioning](https://semver.org/spec/v2.0.0.html).

## [Unreleased] 

### Added
    - endpoint support for /backups/delete <POST>
    - endpoint support for /backups/{bkpId} <DELETE>
<<<<<<< HEAD
    - endpoint support for /cluster_groups <POST>
=======
    - endpoint support for /backups/{bkpId}/restore <POST>
>>>>>>> 8ba5e90e
    - endpoint support for /datastore <POST>
    - endpoint support for /datastore/{datastoreId} <DELETE>
    - endpoint support for /datastore/{datastoreId}/resize <POST>
    - endpoint support for /hosts/{hostId}/remove_from_federation <POST>    
    - endpoint support for /policies <POST>
    - endpoint support for /policies/{policyId} <DELETE>
    - missing ovc client host unit tests to improve code coverage
    - pull request template to facilitate pull requests
    - query string support for post operations

### Changed
    - address unittest.assertequals deprecation warning within unit test cases
    - default accept header to application/json
    - leverage pprint in the ./examples/datastores.py to improve the overall readability of the output
    - policy test cases to improve the existing code coverage metrics
    - reformat existing docstrings to conform to Sphinx documentation requirements
    - rename the unit test filenames to reflect which objects were being targeted
    - static ip address within a unit test to the loopback ip address

### Fixed
    - exception handling within the ovc client module
    - required __init__.py files to support unit test discovery
    - resolve failing unit test cases
    - url encode query string to support values that contain spaces

### Removed
    - external test dependency for mock module    

## [v1.0.0] - 2019-12-04

### Added
    - endpoint support for /backups <GET>
    - endpoint support for /datastores <GET>
    - endpoint support for /hosts <GET>
    - endpoint support for /omnistack_clusters <GET>
    - endpoint support for /policies <GET>
    - endpoint support for /virutal_machines <GET>
    - endpoint support for /virutal_machines/set_policy <POST>
    - endpoint support for /virutal_machines/{vmId} <GET>
    - endpoint support for /virutal_machines/{vmId}/backup <POST>
    - endpoint support for /virutal_machines/{vmId}/backup_parameters <POST>
    - endpoint support for /virutal_machines/{vmId}/backups <GET>
    - endpoint support for /virutal_machines/{vmId}/clone <POST>
    - endpoint support for /virutal_machines/{vmId}/move <POST>
    - endpoint support for /virutal_machines/{vmId}/set_policy <POST><|MERGE_RESOLUTION|>--- conflicted
+++ resolved
@@ -10,11 +10,8 @@
 ### Added
     - endpoint support for /backups/delete <POST>
     - endpoint support for /backups/{bkpId} <DELETE>
-<<<<<<< HEAD
+    - endpoint support for /backups/{bkpId}/restore <POST>
     - endpoint support for /cluster_groups <POST>
-=======
-    - endpoint support for /backups/{bkpId}/restore <POST>
->>>>>>> 8ba5e90e
     - endpoint support for /datastore <POST>
     - endpoint support for /datastore/{datastoreId} <DELETE>
     - endpoint support for /datastore/{datastoreId}/resize <POST>
